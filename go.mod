module github.com/jepemo/miko-manifest

<<<<<<< HEAD
go 1.24.0
=======
go 1.21
>>>>>>> 89d100a7

require (
	github.com/spf13/cobra v1.9.1
	gopkg.in/yaml.v3 v3.0.1
	k8s.io/apiextensions-apiserver v0.29.0
	k8s.io/apimachinery v0.33.4
	k8s.io/client-go v0.29.0
)

require (
	github.com/fxamacker/cbor/v2 v2.7.0 // indirect
	github.com/go-logr/logr v1.4.2 // indirect
	github.com/gogo/protobuf v1.3.2 // indirect
	github.com/inconshreveable/mousetrap v1.1.0 // indirect
	github.com/json-iterator/go v1.1.12 // indirect
	github.com/kr/pretty v0.3.1 // indirect
	github.com/modern-go/concurrent v0.0.0-20180306012644-bacd9c7ef1dd // indirect
	github.com/modern-go/reflect2 v1.0.2 // indirect
<<<<<<< HEAD
	github.com/spf13/pflag v1.0.5 // indirect
	github.com/x448/float16 v0.8.4 // indirect
	golang.org/x/net v0.38.0 // indirect
	golang.org/x/text v0.23.0 // indirect
=======
	github.com/spf13/pflag v1.0.6 // indirect
	golang.org/x/net v0.17.0 // indirect
	golang.org/x/text v0.13.0 // indirect
>>>>>>> 89d100a7
	gopkg.in/inf.v0 v0.9.1 // indirect
	k8s.io/api v0.29.0 // indirect
	k8s.io/klog/v2 v2.130.1 // indirect
	k8s.io/utils v0.0.0-20241104100929-3ea5e8cea738 // indirect
	sigs.k8s.io/json v0.0.0-20241010143419-9aa6b5e7a4b3 // indirect
	sigs.k8s.io/randfill v1.0.0 // indirect
	sigs.k8s.io/structured-merge-diff/v4 v4.6.0 // indirect
	sigs.k8s.io/yaml v1.4.0 // indirect
)<|MERGE_RESOLUTION|>--- conflicted
+++ resolved
@@ -1,10 +1,7 @@
 module github.com/jepemo/miko-manifest
 
-<<<<<<< HEAD
+
 go 1.24.0
-=======
-go 1.21
->>>>>>> 89d100a7
 
 require (
 	github.com/spf13/cobra v1.9.1
@@ -23,16 +20,9 @@
 	github.com/kr/pretty v0.3.1 // indirect
 	github.com/modern-go/concurrent v0.0.0-20180306012644-bacd9c7ef1dd // indirect
 	github.com/modern-go/reflect2 v1.0.2 // indirect
-<<<<<<< HEAD
 	github.com/spf13/pflag v1.0.5 // indirect
 	github.com/x448/float16 v0.8.4 // indirect
-	golang.org/x/net v0.38.0 // indirect
-	golang.org/x/text v0.23.0 // indirect
-=======
 	github.com/spf13/pflag v1.0.6 // indirect
-	golang.org/x/net v0.17.0 // indirect
-	golang.org/x/text v0.13.0 // indirect
->>>>>>> 89d100a7
 	gopkg.in/inf.v0 v0.9.1 // indirect
 	k8s.io/api v0.29.0 // indirect
 	k8s.io/klog/v2 v2.130.1 // indirect
